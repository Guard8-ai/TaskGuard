use anyhow::Result;
use clap::{Parser, Subcommand};

pub mod task;
pub mod config;
pub mod commands;
pub mod git;
pub mod analysis;

<<<<<<< HEAD
use commands::{init, list, create, validate, sync, lint, ai, update, import_md};
=======
use commands::{init, list, create, validate, sync, lint, ai, update, clean, stats, archive, compact};
>>>>>>> 8771283a

#[derive(Parser)]
#[command(name = "taskguard")]
#[command(about = "AI-ready local task management with Git integration")]
#[command(version)]
struct Cli {
    #[command(subcommand)]
    command: Commands,
}

#[derive(Subcommand)]
enum ListCommands {
    /// List checklist items within a task
    Items {
        /// Task ID to list items from
        task_id: String,
    },
}

#[derive(Subcommand)]
enum TaskCommands {
    /// Update a specific checklist item within a task
    Update {
        /// Task ID
        task_id: String,
        /// Item index (1-based)
        item_index: usize,
        /// New status (done or todo)
        status: String,
    },
}

#[derive(Subcommand)]
enum Commands {
    /// Initialize TaskGuard in the current project
    Init,
    /// List tasks or task items
    List {
        #[command(subcommand)]
        command: Option<ListCommands>,
        /// Filter by status (when listing tasks)
        #[arg(short, long)]
        status: Option<String>,
        /// Filter by area (when listing tasks)
        #[arg(short, long)]
        area: Option<String>,
    },
    /// Create a new task
    Create {
        /// Task title
        #[arg(short, long)]
        title: String,
        /// Task area
        #[arg(short, long)]
        area: Option<String>,
        /// Task priority
        #[arg(short, long)]
        priority: Option<String>,
    },
    /// Show detailed task information
    Show {
        /// Task ID
        task_id: String,
    },
    /// Validate tasks and dependencies
    Validate,
    /// Analyze Git history and suggest task updates
    Sync {
        /// Number of commits to analyze
        #[arg(short, long, default_value = "50")]
        limit: usize,
        /// Show detailed analysis
        #[arg(short, long)]
        verbose: bool,
        /// Fetch and analyze remote repository changes
        #[arg(short, long)]
        remote: bool,
        /// Dry run mode - show what would change without applying
        #[arg(long)]
        dry_run: bool,
    },
    /// Analyze task complexity and quality
    Lint {
        /// Show detailed analysis for all tasks
        #[arg(short, long)]
        verbose: bool,
        /// Filter by area
        #[arg(short, long)]
        area: Option<String>,
    },
    /// AI-powered natural language task management
    Ai {
        /// Natural language input for task management
        input: String,
    },
    /// Update task fields (status, priority, assignee, dependencies)
    Update {
        /// Field to update (status, priority, assignee, dependencies)
        field: String,
        /// Task ID to update
        task_id: String,
        /// New value for the field
        value: String,
    },
    /// Task-specific operations (update checklist items)
    Task {
        #[command(subcommand)]
        command: TaskCommands,
    },
    /// Show project status
    Status,
<<<<<<< HEAD
    /// Import tasks from structured markdown file
    ImportMd {
        /// Path to markdown file to import
        file: std::path::PathBuf,
        /// Default area for imported tasks
        #[arg(short, long)]
        area: Option<String>,
        /// Task ID prefix (default: inferred from file)
        #[arg(short, long)]
        prefix: Option<String>,
        /// Show what would be created without creating
        #[arg(long)]
        dry_run: bool,
        /// Starting task number (default: auto-detect)
        #[arg(long)]
        start_number: Option<u32>,
        /// Additional tags (comma-separated)
        #[arg(short, long)]
        tags: Option<String>,
        /// Override inferred priority
        #[arg(long)]
        priority: Option<String>,
=======
    /// Clean old completed tasks and empty directories (efficiency optimization)
    Clean {
        /// Dry run - show what would be deleted without actually deleting
        #[arg(long)]
        dry_run: bool,
        /// Number of days to retain completed tasks (default: 30)
        #[arg(short, long)]
        days: Option<u32>,
    },
    /// Show storage statistics and usage breakdown (efficiency optimization)
    Stats,
    /// Archive old completed tasks to preserve history without bloat (efficiency optimization)
    Archive {
        /// Dry run - show what would be archived without actually moving files
        #[arg(long)]
        dry_run: bool,
        /// Number of days to retain completed tasks (default: 30)
        #[arg(short, long)]
        days: Option<u32>,
    },
    /// Compact task files to reduce storage (efficiency optimization)
    Compact {
        /// Dry run - show what would be compacted without actually modifying files
        #[arg(long)]
        dry_run: bool,
>>>>>>> 8771283a
    },
}

fn main() -> Result<()> {
    let cli = Cli::parse();

    match cli.command {
        Commands::Init => init::run(),
        Commands::List { command, status, area } => match command {
            Some(ListCommands::Items { task_id }) => list::run_items(task_id),
            None => list::run(status, area),
        },
        Commands::Create { title, area, priority } => create::run(title, area, priority),
        Commands::Show { task_id } => {
            println!("Show task: {}", task_id);
            Ok(())
        }
        Commands::Validate => validate::run(),
        Commands::Sync { limit, verbose, remote, dry_run } => sync::run(limit, verbose, remote, dry_run),
        Commands::Lint { verbose, area } => lint::run(verbose, area),
        Commands::Ai { input } => ai::run(input),
        Commands::Update { field, task_id, value } => update::run(field, task_id, value),
        Commands::Task { command } => match command {
            TaskCommands::Update { task_id, item_index, status } => update::run_task_item(task_id, item_index, status),
        },
        Commands::Status => {
            println!("Project status overview");
            Ok(())
        }
<<<<<<< HEAD
        Commands::ImportMd { file, area, prefix, dry_run, start_number, tags, priority } => {
            let priority_override = match priority.as_deref() {
                Some("low") => Some(crate::task::Priority::Low),
                Some("medium") => Some(crate::task::Priority::Medium),
                Some("high") => Some(crate::task::Priority::High),
                Some("critical") => Some(crate::task::Priority::Critical),
                Some(p) => {
                    println!("⚠️  Invalid priority '{}'. Will use inferred or default.", p);
                    None
                }
                None => None,
            };

            let tag_list = tags
                .map(|t| t.split(',').map(|s| s.trim().to_string()).collect())
                .unwrap_or_default();

            let options = import_md::ImportOptions {
                area,
                prefix,
                dry_run,
                start_number,
                tags: tag_list,
                priority_override,
            };

            import_md::run(file, options)
        }
=======
        Commands::Clean { dry_run, days } => clean::run(dry_run, days),
        Commands::Stats => stats::run(),
        Commands::Archive { dry_run, days } => archive::run(dry_run, days),
        Commands::Compact { dry_run } => compact::run(dry_run),
>>>>>>> 8771283a
    }
}<|MERGE_RESOLUTION|>--- conflicted
+++ resolved
@@ -7,11 +7,7 @@
 pub mod git;
 pub mod analysis;
 
-<<<<<<< HEAD
-use commands::{init, list, create, validate, sync, lint, ai, update, import_md};
-=======
-use commands::{init, list, create, validate, sync, lint, ai, update, clean, stats, archive, compact};
->>>>>>> 8771283a
+use commands::{init, list, create, validate, sync, lint, ai, update, import_md, clean, stats, archive, compact};
 
 #[derive(Parser)]
 #[command(name = "taskguard")]
@@ -123,7 +119,6 @@
     },
     /// Show project status
     Status,
-<<<<<<< HEAD
     /// Import tasks from structured markdown file
     ImportMd {
         /// Path to markdown file to import
@@ -146,7 +141,7 @@
         /// Override inferred priority
         #[arg(long)]
         priority: Option<String>,
-=======
+    },
     /// Clean old completed tasks and empty directories (efficiency optimization)
     Clean {
         /// Dry run - show what would be deleted without actually deleting
@@ -172,7 +167,6 @@
         /// Dry run - show what would be compacted without actually modifying files
         #[arg(long)]
         dry_run: bool,
->>>>>>> 8771283a
     },
 }
 
@@ -202,7 +196,6 @@
             println!("Project status overview");
             Ok(())
         }
-<<<<<<< HEAD
         Commands::ImportMd { file, area, prefix, dry_run, start_number, tags, priority } => {
             let priority_override = match priority.as_deref() {
                 Some("low") => Some(crate::task::Priority::Low),
@@ -231,11 +224,9 @@
 
             import_md::run(file, options)
         }
-=======
         Commands::Clean { dry_run, days } => clean::run(dry_run, days),
         Commands::Stats => stats::run(),
         Commands::Archive { dry_run, days } => archive::run(dry_run, days),
         Commands::Compact { dry_run } => compact::run(dry_run),
->>>>>>> 8771283a
     }
 }